"""
Module for StaffGradedAssignmentXBlock.
"""

<<<<<<< HEAD
__version__ = '0.11.0'
=======
__version__ = '0.11.1'
>>>>>>> 450e75cb
<|MERGE_RESOLUTION|>--- conflicted
+++ resolved
@@ -2,8 +2,4 @@
 Module for StaffGradedAssignmentXBlock.
 """
 
-<<<<<<< HEAD
-__version__ = '0.11.0'
-=======
 __version__ = '0.11.1'
->>>>>>> 450e75cb
